from typing import Tuple, Dict, Any, Union, List

import torch
import torch.nn as nn

from code_models.ANN import ANN
from code_models.CNN import CNN
from code_models.LSTM import LSTM
from code_models.GRU import GRU
from code_models.TCNN import TCNN
from code_models.TransformerModel import TRANSFORMER

#* SELECTION MODEL
def type_nn(config: Dict[str, Any], x_train_shape: Tuple[int, ...], delay: int, device: Union[str, torch.device]) -> nn.Module:
    """
    Selects, instantiates, and configures the specified neural network model.

    The model type and its specific hyperparameters are read from the configuration dictionary (`config['nn']`). The input size for the model is inferred from `x_train_shape` based on conventions for each model type.

    Args:
        config (Dict[str, Any]): 
            Configuration dictionary. Expected keys under `config['nn']`:
                'type_model': (str) Name of the model (ANN, CNN, LSTM, GRU, TCNN, TRANSFORMER).
                'drop': (float) Dropout rate.
                'kernel_cnn': (int) Kernel size for CNN.
                'kernel_size_tcnn': (int) Kernel size for TCNN.
                'num_channels_list_tcnn': (List[int]) List of channels for TCNN blocks.
                'num_layer_lstm': (int) Number of layers for LSTM.
                'num_layer_gru': (int) Number of layers for GRU.
                'hidden_neurons_lstm': (int) Hidden neurons for LSTM.
                'hidden_neurons_gru': (int) Hidden neurons for GRU.
                'd_model_transformer': (int) Dimension for Transformer model.
                'nhead_transformer': (int) Number of heads for Transformer.
                'num_encoder_layers_transformer': (int) Number of encoder layers for Transformer.
                'dim_feedforward_transformer': (int) Dimension of feedforward network for Transformer.
        x_train_shape (Tuple[int, ...]): 
        The shape of one batch of training data features (e.g., train_solar.shape).
                                         Conventions based on `time_delay` output:
                                         - ANN: (batch_size, num_features_flattened)
                                         - CNN/TCNN: (batch_size, num_input_channels/features, sequence_length)
                                         - LSTM/GRU/Transformer: (batch_size, sequence_length, num_features)
        delay (int): 
            The sequence length. Corresponds to `delay_steps` from `time_delay`. This is `x_train_shape[2]` for CNN/TCNN and `x_train_shape[1]` for LSTM/GRU/Transformer.
        device (Union[str, torch.device]): 
            The device ('cuda', 'cpu', 'mps') for the model.

    Returns:
        model (nn.Module): 
            The instantiated PyTorch model, moved to the specified device.
    """

    model_config = config.get('nn', {})
    type_model = model_config.get('type_model').upper()

    drop = model_config.get('drop')

    # Extract LSTM parameters
    num_lstm_layers = model_config.get('num_layer_lstm')
    hidden_neurons_lstm = model_config.get('hidden_neurons_lstm')

    # Extract CNN & TCNN parameters
    kernel_size = model_config.get('kernel_size')
    num_channels_list_tcnn = model_config.get('num_channel_list_tcnn')

    # Extract GRU parameters
    num_gru_layers = model_config.get('num_layer_gru')
    hidden_neurons_gru = model_config.get('hidden_neurons_gru')
    
<<<<<<< HEAD
    # Extract Transformer parameters
=======
    num_channels_list_tcnn = model_config.get('num_channel_list_tcnn')
    

>>>>>>> b98f9f0f
    default_d_model = x_train_shape[2] if type_model == 'TRANSFORMER' and len(x_train_shape) == 3 else 64
    d_model_transformer = model_config.get('d_model_transformer', default_d_model)
    nhead_transformer = model_config.get('nhead_transformer')
    num_encoder_layers_transformer = model_config.get('num_encoder_layers_transformer')
    dim_feedforward_transformer = model_config.get('dim_feedforward_transformer')
    if d_model_transformer % nhead_transformer != 0:
        raise ValueError(f"d_model_transformer ({d_model_transformer}) must be divisible by nhead_transformer ({nhead_transformer})")
    
    
    match type_model:

        case 'ANN':
            if len(x_train_shape) == 2:
                input_size = x_train_shape[1]
                model = ANN(input_size, drop)
                print(f"\nInstantiated ANN model with input_size = {input_size}")
    
        case 'LSTM':
            if len(x_train_shape) == 3:
                input_size = x_train_shape[2]
                model = LSTM(input_size, drop, num_lstm_layers, delay, hidden_neurons_lstm)
                print(f"\nInstantiated LSTM model with input_features = {input_size}, layers = {num_lstm_layers}, hidden_neurons = {hidden_neurons_lstm}, sequence_length = {delay}")

        case 'GRU':
            if len(x_train_shape) == 3:
                input_size = x_train_shape[2]
                model = GRU(input_size, drop, num_gru_layers, delay, hidden_neurons_gru)
                print(f"\nInstantiated GRU model with input_features = {input_size}, layers = {num_gru_layers}, hidden_neurons = {hidden_neurons_gru}, sequence_length = {delay}")

        case 'TRANSFORMER':
            if len(x_train_shape) == 3:
                input_size = x_train_shape[2]
                model = TRANSFORMER(input_size, d_model_transformer, nhead_transformer, num_encoder_layers_transformer, dim_feedforward_transformer, drop, delay)
                print(f"\nInstantiated Transformer model with input_features = {input_size}, d_model = {d_model_transformer}, nhead = {nhead_transformer}, num_encoder_layers = {num_encoder_layers_transformer}, dim_feedforward = {dim_feedforward_transformer}, sequence_length = {delay}")

        case 'CNN':
            if len(x_train_shape) == 3:
                input_size = x_train_shape[1]
                model = CNN(input_size, kernel_size, drop, delay)
                print(f"\nInstantiated CNN model with input_channels = {input_size}, kernel_size = {kernel_size}, sequence_length = {delay}\n")


        case 'TCNN':
            if len(x_train_shape) == 3:
                input_size = x_train_shape[1]
                model = TCNN(input_size, num_channels_list_tcnn, kernel_size, drop, delay)
<<<<<<< HEAD
                print(f"\nInstantiated TCNN model with input_channels = {input_size}, kernel_size = {kernel_size}, sequence_length = {delay}")
=======
            print(f"\nInstantiated TCNN model with input_channels = {input_size}, kernel_size = {kernel_size}, sequence_length = {delay}")

    elif type_model == 'TRANSFORMER':
        if len(x_train_shape) >= 3:
            input_size = x_train_shape[2]
            sequence_length = x_train_shape[1]
            if sequence_length == delay:
                model = TRANSFORMER(input_size, d_model_transformer, nhead_transformer, num_encoder_layers_transformer, dim_feedforward_transformer, drop, delay)
            print(f"\nInstantiated Transformer model with input_features = {input_size}, d_model = {d_model_transformer}, nhead = {nhead_transformer}, num_encoder_layers = {num_encoder_layers_transformer}, dim_feedforward = {dim_feedforward_transformer}, sequence_length = {delay}")


    else:
        raise ValueError(f"Invalid type_model: '{type_model}'. Choose from 'ANN', 'CNN', 'LSTM', 'GRU', 'TCNN', 'TRANSFORMER'.")
>>>>>>> b98f9f0f

        case _:
            raise ValueError(f"Invalid type_model: '{type_model}'. Choose from 'ANN', 'CNN', 'LSTM', 'GRU', 'TCNN', 'TRANSFORMER'.")
    
    if model is None:
        raise ValueError(f'Model instantiation failed for type: {type_model}')
    
    return model.to(device)<|MERGE_RESOLUTION|>--- conflicted
+++ resolved
@@ -66,13 +66,7 @@
     num_gru_layers = model_config.get('num_layer_gru')
     hidden_neurons_gru = model_config.get('hidden_neurons_gru')
     
-<<<<<<< HEAD
     # Extract Transformer parameters
-=======
-    num_channels_list_tcnn = model_config.get('num_channel_list_tcnn')
-    
-
->>>>>>> b98f9f0f
     default_d_model = x_train_shape[2] if type_model == 'TRANSFORMER' and len(x_train_shape) == 3 else 64
     d_model_transformer = model_config.get('d_model_transformer', default_d_model)
     nhead_transformer = model_config.get('nhead_transformer')
@@ -119,28 +113,10 @@
             if len(x_train_shape) == 3:
                 input_size = x_train_shape[1]
                 model = TCNN(input_size, num_channels_list_tcnn, kernel_size, drop, delay)
-<<<<<<< HEAD
                 print(f"\nInstantiated TCNN model with input_channels = {input_size}, kernel_size = {kernel_size}, sequence_length = {delay}")
-=======
-            print(f"\nInstantiated TCNN model with input_channels = {input_size}, kernel_size = {kernel_size}, sequence_length = {delay}")
-
-    elif type_model == 'TRANSFORMER':
-        if len(x_train_shape) >= 3:
-            input_size = x_train_shape[2]
-            sequence_length = x_train_shape[1]
-            if sequence_length == delay:
-                model = TRANSFORMER(input_size, d_model_transformer, nhead_transformer, num_encoder_layers_transformer, dim_feedforward_transformer, drop, delay)
-            print(f"\nInstantiated Transformer model with input_features = {input_size}, d_model = {d_model_transformer}, nhead = {nhead_transformer}, num_encoder_layers = {num_encoder_layers_transformer}, dim_feedforward = {dim_feedforward_transformer}, sequence_length = {delay}")
-
-
-    else:
-        raise ValueError(f"Invalid type_model: '{type_model}'. Choose from 'ANN', 'CNN', 'LSTM', 'GRU', 'TCNN', 'TRANSFORMER'.")
->>>>>>> b98f9f0f
 
         case _:
             raise ValueError(f"Invalid type_model: '{type_model}'. Choose from 'ANN', 'CNN', 'LSTM', 'GRU', 'TCNN', 'TRANSFORMER'.")
     
-    if model is None:
-        raise ValueError(f'Model instantiation failed for type: {type_model}')
     
     return model.to(device)